# Copyright 2024 Genmo and The HuggingFace Team. All rights reserved.
#
# Licensed under the Apache License, Version 2.0 (the "License");
# you may not use this file except in compliance with the License.
# You may obtain a copy of the License at
#
#     http://www.apache.org/licenses/LICENSE-2.0
#
# Unless required by applicable law or agreed to in writing, software
# distributed under the License is distributed on an "AS IS" BASIS,
# WITHOUT WARRANTIES OR CONDITIONS OF ANY KIND, either express or implied.
# See the License for the specific language governing permissions and
# limitations under the License.

import inspect
from typing import Any, Callable, Dict, List, Optional, Union

import numpy as np
import torch
from transformers import T5EncoderModel, T5TokenizerFast

from ...callbacks import MultiPipelineCallbacks, PipelineCallback
from ...loaders import Mochi1LoraLoaderMixin
<<<<<<< HEAD
from ...models import AutoencoderKLHunyuanVideo, MochiTransformer3DModel
from ...models.hooks import reset_stateful_hooks
=======
from ...models import AutoencoderKLMochi, MochiTransformer3DModel
>>>>>>> c4d4ac21
from ...schedulers import FlowMatchEulerDiscreteScheduler
from ...utils import (
    is_torch_xla_available,
    logging,
    replace_example_docstring,
)
from ...utils.torch_utils import randn_tensor
from ...video_processor import VideoProcessor
from ..pipeline_utils import DiffusionPipeline
from .pipeline_output import MochiPipelineOutput


if is_torch_xla_available():
    import torch_xla.core.xla_model as xm

    XLA_AVAILABLE = True
else:
    XLA_AVAILABLE = False


logger = logging.get_logger(__name__)  # pylint: disable=invalid-name

EXAMPLE_DOC_STRING = """
    Examples:
        ```py
        >>> import torch
        >>> from diffusers import MochiPipeline
        >>> from diffusers.utils import export_to_video

        >>> pipe = MochiPipeline.from_pretrained("genmo/mochi-1-preview", torch_dtype=torch.bfloat16)
        >>> pipe.enable_model_cpu_offload()
        >>> pipe.enable_vae_tiling()
        >>> prompt = "Close-up of a chameleon's eye, with its scaly skin changing color. Ultra high resolution 4k."
        >>> frames = pipe(prompt, num_inference_steps=28, guidance_scale=3.5).frames[0]
        >>> export_to_video(frames, "mochi.mp4")
        ```
"""


# from: https://github.com/genmoai/models/blob/075b6e36db58f1242921deff83a1066887b9c9e1/src/mochi_preview/infer.py#L77
def linear_quadratic_schedule(num_steps, threshold_noise, linear_steps=None):
    if linear_steps is None:
        linear_steps = num_steps // 2
    linear_sigma_schedule = [i * threshold_noise / linear_steps for i in range(linear_steps)]
    threshold_noise_step_diff = linear_steps - threshold_noise * num_steps
    quadratic_steps = num_steps - linear_steps
    quadratic_coef = threshold_noise_step_diff / (linear_steps * quadratic_steps**2)
    linear_coef = threshold_noise / linear_steps - 2 * threshold_noise_step_diff / (quadratic_steps**2)
    const = quadratic_coef * (linear_steps**2)
    quadratic_sigma_schedule = [
        quadratic_coef * (i**2) + linear_coef * i + const for i in range(linear_steps, num_steps)
    ]
    sigma_schedule = linear_sigma_schedule + quadratic_sigma_schedule
    sigma_schedule = [1.0 - x for x in sigma_schedule]
    return sigma_schedule


# Copied from diffusers.pipelines.stable_diffusion.pipeline_stable_diffusion.retrieve_timesteps
def retrieve_timesteps(
    scheduler,
    num_inference_steps: Optional[int] = None,
    device: Optional[Union[str, torch.device]] = None,
    timesteps: Optional[List[int]] = None,
    sigmas: Optional[List[float]] = None,
    **kwargs,
):
    r"""
    Calls the scheduler's `set_timesteps` method and retrieves timesteps from the scheduler after the call. Handles
    custom timesteps. Any kwargs will be supplied to `scheduler.set_timesteps`.

    Args:
        scheduler (`SchedulerMixin`):
            The scheduler to get timesteps from.
        num_inference_steps (`int`):
            The number of diffusion steps used when generating samples with a pre-trained model. If used, `timesteps`
            must be `None`.
        device (`str` or `torch.device`, *optional*):
            The device to which the timesteps should be moved to. If `None`, the timesteps are not moved.
        timesteps (`List[int]`, *optional*):
            Custom timesteps used to override the timestep spacing strategy of the scheduler. If `timesteps` is passed,
            `num_inference_steps` and `sigmas` must be `None`.
        sigmas (`List[float]`, *optional*):
            Custom sigmas used to override the timestep spacing strategy of the scheduler. If `sigmas` is passed,
            `num_inference_steps` and `timesteps` must be `None`.

    Returns:
        `Tuple[torch.Tensor, int]`: A tuple where the first element is the timestep schedule from the scheduler and the
        second element is the number of inference steps.
    """
    if timesteps is not None and sigmas is not None:
        raise ValueError("Only one of `timesteps` or `sigmas` can be passed. Please choose one to set custom values")
    if timesteps is not None:
        accepts_timesteps = "timesteps" in set(inspect.signature(scheduler.set_timesteps).parameters.keys())
        if not accepts_timesteps:
            raise ValueError(
                f"The current scheduler class {scheduler.__class__}'s `set_timesteps` does not support custom"
                f" timestep schedules. Please check whether you are using the correct scheduler."
            )
        scheduler.set_timesteps(timesteps=timesteps, device=device, **kwargs)
        timesteps = scheduler.timesteps
        num_inference_steps = len(timesteps)
    elif sigmas is not None:
        accept_sigmas = "sigmas" in set(inspect.signature(scheduler.set_timesteps).parameters.keys())
        if not accept_sigmas:
            raise ValueError(
                f"The current scheduler class {scheduler.__class__}'s `set_timesteps` does not support custom"
                f" sigmas schedules. Please check whether you are using the correct scheduler."
            )
        scheduler.set_timesteps(sigmas=sigmas, device=device, **kwargs)
        timesteps = scheduler.timesteps
        num_inference_steps = len(timesteps)
    else:
        scheduler.set_timesteps(num_inference_steps, device=device, **kwargs)
        timesteps = scheduler.timesteps
    return timesteps, num_inference_steps


class MochiPipeline(DiffusionPipeline, Mochi1LoraLoaderMixin):
    r"""
    The mochi pipeline for text-to-video generation.

    Reference: https://github.com/genmoai/models

    Args:
        transformer ([`MochiTransformer3DModel`]):
            Conditional Transformer architecture to denoise the encoded video latents.
        scheduler ([`FlowMatchEulerDiscreteScheduler`]):
            A scheduler to be used in combination with `transformer` to denoise the encoded image latents.
        vae ([`AutoencoderKLMochi`]):
            Variational Auto-Encoder (VAE) Model to encode and decode videos to and from latent representations.
        text_encoder ([`T5EncoderModel`]):
            [T5](https://huggingface.co/docs/transformers/en/model_doc/t5#transformers.T5EncoderModel), specifically
            the [google/t5-v1_1-xxl](https://huggingface.co/google/t5-v1_1-xxl) variant.
        tokenizer (`CLIPTokenizer`):
            Tokenizer of class
            [CLIPTokenizer](https://huggingface.co/docs/transformers/en/model_doc/clip#transformers.CLIPTokenizer).
        tokenizer (`T5TokenizerFast`):
            Second Tokenizer of class
            [T5TokenizerFast](https://huggingface.co/docs/transformers/en/model_doc/t5#transformers.T5TokenizerFast).
    """

    model_cpu_offload_seq = "text_encoder->transformer->vae"
    _optional_components = []
    _callback_tensor_inputs = ["latents", "prompt_embeds", "negative_prompt_embeds"]

    def __init__(
        self,
        scheduler: FlowMatchEulerDiscreteScheduler,
<<<<<<< HEAD
        vae: AutoencoderKLHunyuanVideo,
=======
        vae: AutoencoderKLMochi,
>>>>>>> c4d4ac21
        text_encoder: T5EncoderModel,
        tokenizer: T5TokenizerFast,
        transformer: MochiTransformer3DModel,
        force_zeros_for_empty_prompt: bool = False,
    ):
        super().__init__()

        self.register_modules(
            vae=vae,
            text_encoder=text_encoder,
            tokenizer=tokenizer,
            transformer=transformer,
            scheduler=scheduler,
        )
        # TODO: determine these scaling factors from model parameters
        self.vae_spatial_scale_factor = 8
        self.vae_temporal_scale_factor = 6
        self.patch_size = 2

        self.video_processor = VideoProcessor(vae_scale_factor=self.vae_spatial_scale_factor)
        self.tokenizer_max_length = (
            self.tokenizer.model_max_length if hasattr(self, "tokenizer") and self.tokenizer is not None else 256
        )
        self.default_height = 480
        self.default_width = 848
        self.register_to_config(force_zeros_for_empty_prompt=force_zeros_for_empty_prompt)

    def _get_t5_prompt_embeds(
        self,
        prompt: Union[str, List[str]] = None,
        num_videos_per_prompt: int = 1,
        max_sequence_length: int = 256,
        device: Optional[torch.device] = None,
        dtype: Optional[torch.dtype] = None,
    ):
        device = device or self._execution_device
        dtype = dtype or self.text_encoder.dtype

        prompt = [prompt] if isinstance(prompt, str) else prompt
        batch_size = len(prompt)

        text_inputs = self.tokenizer(
            prompt,
            padding="max_length",
            max_length=max_sequence_length,
            truncation=True,
            add_special_tokens=True,
            return_tensors="pt",
        )

        text_input_ids = text_inputs.input_ids
        prompt_attention_mask = text_inputs.attention_mask
        prompt_attention_mask = prompt_attention_mask.bool().to(device)

        # The original Mochi implementation zeros out empty negative prompts
        # but this can lead to overflow when placing the entire pipeline under the autocast context
        # adding this here so that we can enable zeroing prompts if necessary
        if self.config.force_zeros_for_empty_prompt and (prompt == "" or prompt[-1] == ""):
            text_input_ids = torch.zeros_like(text_input_ids, device=device)
            prompt_attention_mask = torch.zeros_like(prompt_attention_mask, dtype=torch.bool, device=device)

        untruncated_ids = self.tokenizer(prompt, padding="longest", return_tensors="pt").input_ids

        if untruncated_ids.shape[-1] >= text_input_ids.shape[-1] and not torch.equal(text_input_ids, untruncated_ids):
            removed_text = self.tokenizer.batch_decode(untruncated_ids[:, max_sequence_length - 1 : -1])
            logger.warning(
                "The following part of your input was truncated because `max_sequence_length` is set to "
                f" {max_sequence_length} tokens: {removed_text}"
            )

        prompt_embeds = self.text_encoder(text_input_ids.to(device), attention_mask=prompt_attention_mask)[0]
        prompt_embeds = prompt_embeds.to(dtype=dtype, device=device)

        # duplicate text embeddings for each generation per prompt, using mps friendly method
        _, seq_len, _ = prompt_embeds.shape
        prompt_embeds = prompt_embeds.repeat(1, num_videos_per_prompt, 1)
        prompt_embeds = prompt_embeds.view(batch_size * num_videos_per_prompt, seq_len, -1)

        prompt_attention_mask = prompt_attention_mask.view(batch_size, -1)
        prompt_attention_mask = prompt_attention_mask.repeat(num_videos_per_prompt, 1)

        return prompt_embeds, prompt_attention_mask

    # Adapted from diffusers.pipelines.cogvideo.pipeline_cogvideox.CogVideoXPipeline.encode_prompt
    def encode_prompt(
        self,
        prompt: Union[str, List[str]],
        negative_prompt: Optional[Union[str, List[str]]] = None,
        do_classifier_free_guidance: bool = True,
        num_videos_per_prompt: int = 1,
        prompt_embeds: Optional[torch.Tensor] = None,
        negative_prompt_embeds: Optional[torch.Tensor] = None,
        prompt_attention_mask: Optional[torch.Tensor] = None,
        negative_prompt_attention_mask: Optional[torch.Tensor] = None,
        max_sequence_length: int = 256,
        device: Optional[torch.device] = None,
        dtype: Optional[torch.dtype] = None,
    ):
        r"""
        Encodes the prompt into text encoder hidden states.

        Args:
            prompt (`str` or `List[str]`, *optional*):
                prompt to be encoded
            negative_prompt (`str` or `List[str]`, *optional*):
                The prompt or prompts not to guide the image generation. If not defined, one has to pass
                `negative_prompt_embeds` instead. Ignored when not using guidance (i.e., ignored if `guidance_scale` is
                less than `1`).
            do_classifier_free_guidance (`bool`, *optional*, defaults to `True`):
                Whether to use classifier free guidance or not.
            num_videos_per_prompt (`int`, *optional*, defaults to 1):
                Number of videos that should be generated per prompt. torch device to place the resulting embeddings on
            prompt_embeds (`torch.Tensor`, *optional*):
                Pre-generated text embeddings. Can be used to easily tweak text inputs, *e.g.* prompt weighting. If not
                provided, text embeddings will be generated from `prompt` input argument.
            negative_prompt_embeds (`torch.Tensor`, *optional*):
                Pre-generated negative text embeddings. Can be used to easily tweak text inputs, *e.g.* prompt
                weighting. If not provided, negative_prompt_embeds will be generated from `negative_prompt` input
                argument.
            device: (`torch.device`, *optional*):
                torch device
            dtype: (`torch.dtype`, *optional*):
                torch dtype
        """
        device = device or self._execution_device

        prompt = [prompt] if isinstance(prompt, str) else prompt
        if prompt is not None:
            batch_size = len(prompt)
        else:
            batch_size = prompt_embeds.shape[0]

        if prompt_embeds is None:
            prompt_embeds, prompt_attention_mask = self._get_t5_prompt_embeds(
                prompt=prompt,
                num_videos_per_prompt=num_videos_per_prompt,
                max_sequence_length=max_sequence_length,
                device=device,
                dtype=dtype,
            )

        if do_classifier_free_guidance and negative_prompt_embeds is None:
            negative_prompt = negative_prompt or ""
            negative_prompt = batch_size * [negative_prompt] if isinstance(negative_prompt, str) else negative_prompt

            if prompt is not None and type(prompt) is not type(negative_prompt):
                raise TypeError(
                    f"`negative_prompt` should be the same type to `prompt`, but got {type(negative_prompt)} !="
                    f" {type(prompt)}."
                )
            elif batch_size != len(negative_prompt):
                raise ValueError(
                    f"`negative_prompt`: {negative_prompt} has batch size {len(negative_prompt)}, but `prompt`:"
                    f" {prompt} has batch size {batch_size}. Please make sure that passed `negative_prompt` matches"
                    " the batch size of `prompt`."
                )

            negative_prompt_embeds, negative_prompt_attention_mask = self._get_t5_prompt_embeds(
                prompt=negative_prompt,
                num_videos_per_prompt=num_videos_per_prompt,
                max_sequence_length=max_sequence_length,
                device=device,
                dtype=dtype,
            )

        return prompt_embeds, prompt_attention_mask, negative_prompt_embeds, negative_prompt_attention_mask

    def check_inputs(
        self,
        prompt,
        height,
        width,
        callback_on_step_end_tensor_inputs=None,
        prompt_embeds=None,
        negative_prompt_embeds=None,
        prompt_attention_mask=None,
        negative_prompt_attention_mask=None,
    ):
        if height % 8 != 0 or width % 8 != 0:
            raise ValueError(f"`height` and `width` have to be divisible by 8 but are {height} and {width}.")

        if callback_on_step_end_tensor_inputs is not None and not all(
            k in self._callback_tensor_inputs for k in callback_on_step_end_tensor_inputs
        ):
            raise ValueError(
                f"`callback_on_step_end_tensor_inputs` has to be in {self._callback_tensor_inputs}, but found {[k for k in callback_on_step_end_tensor_inputs if k not in self._callback_tensor_inputs]}"
            )

        if prompt is not None and prompt_embeds is not None:
            raise ValueError(
                f"Cannot forward both `prompt`: {prompt} and `prompt_embeds`: {prompt_embeds}. Please make sure to"
                " only forward one of the two."
            )
        elif prompt is None and prompt_embeds is None:
            raise ValueError(
                "Provide either `prompt` or `prompt_embeds`. Cannot leave both `prompt` and `prompt_embeds` undefined."
            )
        elif prompt is not None and (not isinstance(prompt, str) and not isinstance(prompt, list)):
            raise ValueError(f"`prompt` has to be of type `str` or `list` but is {type(prompt)}")

        if prompt_embeds is not None and prompt_attention_mask is None:
            raise ValueError("Must provide `prompt_attention_mask` when specifying `prompt_embeds`.")

        if negative_prompt_embeds is not None and negative_prompt_attention_mask is None:
            raise ValueError("Must provide `negative_prompt_attention_mask` when specifying `negative_prompt_embeds`.")

        if prompt_embeds is not None and negative_prompt_embeds is not None:
            if prompt_embeds.shape != negative_prompt_embeds.shape:
                raise ValueError(
                    "`prompt_embeds` and `negative_prompt_embeds` must have the same shape when passed directly, but"
                    f" got: `prompt_embeds` {prompt_embeds.shape} != `negative_prompt_embeds`"
                    f" {negative_prompt_embeds.shape}."
                )
            if prompt_attention_mask.shape != negative_prompt_attention_mask.shape:
                raise ValueError(
                    "`prompt_attention_mask` and `negative_prompt_attention_mask` must have the same shape when passed directly, but"
                    f" got: `prompt_attention_mask` {prompt_attention_mask.shape} != `negative_prompt_attention_mask`"
                    f" {negative_prompt_attention_mask.shape}."
                )

    def enable_vae_slicing(self):
        r"""
        Enable sliced VAE decoding. When this option is enabled, the VAE will split the input tensor in slices to
        compute decoding in several steps. This is useful to save some memory and allow larger batch sizes.
        """
        self.vae.enable_slicing()

    def disable_vae_slicing(self):
        r"""
        Disable sliced VAE decoding. If `enable_vae_slicing` was previously enabled, this method will go back to
        computing decoding in one step.
        """
        self.vae.disable_slicing()

    def enable_vae_tiling(self):
        r"""
        Enable tiled VAE decoding. When this option is enabled, the VAE will split the input tensor into tiles to
        compute decoding and encoding in several steps. This is useful for saving a large amount of memory and to allow
        processing larger images.
        """
        self.vae.enable_tiling()

    def disable_vae_tiling(self):
        r"""
        Disable tiled VAE decoding. If `enable_vae_tiling` was previously enabled, this method will go back to
        computing decoding in one step.
        """
        self.vae.disable_tiling()

    def prepare_latents(
        self,
        batch_size,
        num_channels_latents,
        height,
        width,
        num_frames,
        dtype,
        device,
        generator,
        latents=None,
    ):
        height = height // self.vae_spatial_scale_factor
        width = width // self.vae_spatial_scale_factor
        num_frames = (num_frames - 1) // self.vae_temporal_scale_factor + 1

        shape = (batch_size, num_channels_latents, num_frames, height, width)

        if latents is not None:
            return latents.to(device=device, dtype=dtype)
        if isinstance(generator, list) and len(generator) != batch_size:
            raise ValueError(
                f"You have passed a list of generators of length {len(generator)}, but requested an effective batch"
                f" size of {batch_size}. Make sure the batch size matches the length of the generators."
            )

        latents = randn_tensor(shape, generator=generator, device=device, dtype=torch.float32)
        latents = latents.to(dtype)
        return latents

    @property
    def guidance_scale(self):
        return self._guidance_scale

    @property
    def do_classifier_free_guidance(self):
        return self._guidance_scale > 1.0

    @property
    def num_timesteps(self):
        return self._num_timesteps

    @property
    def attention_kwargs(self):
        return self._attention_kwargs

    @property
    def current_timestep(self):
        return self._current_timestep

    @property
    def interrupt(self):
        return self._interrupt

    @torch.no_grad()
    @replace_example_docstring(EXAMPLE_DOC_STRING)
    def __call__(
        self,
        prompt: Union[str, List[str]] = None,
        negative_prompt: Optional[Union[str, List[str]]] = None,
        height: Optional[int] = None,
        width: Optional[int] = None,
        num_frames: int = 19,
        num_inference_steps: int = 64,
        timesteps: List[int] = None,
        guidance_scale: float = 4.5,
        num_videos_per_prompt: Optional[int] = 1,
        generator: Optional[Union[torch.Generator, List[torch.Generator]]] = None,
        latents: Optional[torch.Tensor] = None,
        prompt_embeds: Optional[torch.Tensor] = None,
        prompt_attention_mask: Optional[torch.Tensor] = None,
        negative_prompt_embeds: Optional[torch.Tensor] = None,
        negative_prompt_attention_mask: Optional[torch.Tensor] = None,
        output_type: Optional[str] = "pil",
        return_dict: bool = True,
        attention_kwargs: Optional[Dict[str, Any]] = None,
        callback_on_step_end: Optional[Callable[[int, int, Dict], None]] = None,
        callback_on_step_end_tensor_inputs: List[str] = ["latents"],
        max_sequence_length: int = 256,
    ):
        r"""
        Function invoked when calling the pipeline for generation.

        Args:
            prompt (`str` or `List[str]`, *optional*):
                The prompt or prompts to guide the image generation. If not defined, one has to pass `prompt_embeds`.
                instead.
            height (`int`, *optional*, defaults to `self.default_height`):
                The height in pixels of the generated image. This is set to 480 by default for the best results.
            width (`int`, *optional*, defaults to `self.default_width`):
                The width in pixels of the generated image. This is set to 848 by default for the best results.
            num_frames (`int`, defaults to `19`):
                The number of video frames to generate
            num_inference_steps (`int`, *optional*, defaults to 50):
                The number of denoising steps. More denoising steps usually lead to a higher quality image at the
                expense of slower inference.
            timesteps (`List[int]`, *optional*):
                Custom timesteps to use for the denoising process with schedulers which support a `timesteps` argument
                in their `set_timesteps` method. If not defined, the default behavior when `num_inference_steps` is
                passed will be used. Must be in descending order.
            guidance_scale (`float`, defaults to `4.5`):
                Guidance scale as defined in [Classifier-Free Diffusion Guidance](https://arxiv.org/abs/2207.12598).
                `guidance_scale` is defined as `w` of equation 2. of [Imagen
                Paper](https://arxiv.org/pdf/2205.11487.pdf). Guidance scale is enabled by setting `guidance_scale >
                1`. Higher guidance scale encourages to generate images that are closely linked to the text `prompt`,
                usually at the expense of lower image quality.
            num_videos_per_prompt (`int`, *optional*, defaults to 1):
                The number of videos to generate per prompt.
            generator (`torch.Generator` or `List[torch.Generator]`, *optional*):
                One or a list of [torch generator(s)](https://pytorch.org/docs/stable/generated/torch.Generator.html)
                to make generation deterministic.
            latents (`torch.Tensor`, *optional*):
                Pre-generated noisy latents, sampled from a Gaussian distribution, to be used as inputs for image
                generation. Can be used to tweak the same generation with different prompts. If not provided, a latents
                tensor will ge generated by sampling using the supplied random `generator`.
            prompt_embeds (`torch.Tensor`, *optional*):
                Pre-generated text embeddings. Can be used to easily tweak text inputs, *e.g.* prompt weighting. If not
                provided, text embeddings will be generated from `prompt` input argument.
            prompt_attention_mask (`torch.Tensor`, *optional*):
                Pre-generated attention mask for text embeddings.
            negative_prompt_embeds (`torch.FloatTensor`, *optional*):
                Pre-generated negative text embeddings. For PixArt-Sigma this negative prompt should be "". If not
                provided, negative_prompt_embeds will be generated from `negative_prompt` input argument.
            negative_prompt_attention_mask (`torch.FloatTensor`, *optional*):
                Pre-generated attention mask for negative text embeddings.
            output_type (`str`, *optional*, defaults to `"pil"`):
                The output format of the generate image. Choose between
                [PIL](https://pillow.readthedocs.io/en/stable/): `PIL.Image.Image` or `np.array`.
            return_dict (`bool`, *optional*, defaults to `True`):
                Whether or not to return a [`~pipelines.mochi.MochiPipelineOutput`] instead of a plain tuple.
            attention_kwargs (`dict`, *optional*):
                A kwargs dictionary that if specified is passed along to the `AttentionProcessor` as defined under
                `self.processor` in
                [diffusers.models.attention_processor](https://github.com/huggingface/diffusers/blob/main/src/diffusers/models/attention_processor.py).
            callback_on_step_end (`Callable`, *optional*):
                A function that calls at the end of each denoising steps during the inference. The function is called
                with the following arguments: `callback_on_step_end(self: DiffusionPipeline, step: int, timestep: int,
                callback_kwargs: Dict)`. `callback_kwargs` will include a list of all tensors as specified by
                `callback_on_step_end_tensor_inputs`.
            callback_on_step_end_tensor_inputs (`List`, *optional*):
                The list of tensor inputs for the `callback_on_step_end` function. The tensors specified in the list
                will be passed as `callback_kwargs` argument. You will only be able to include variables listed in the
                `._callback_tensor_inputs` attribute of your pipeline class.
            max_sequence_length (`int` defaults to `256`):
                Maximum sequence length to use with the `prompt`.

        Examples:

        Returns:
            [`~pipelines.mochi.MochiPipelineOutput`] or `tuple`:
                If `return_dict` is `True`, [`~pipelines.mochi.MochiPipelineOutput`] is returned, otherwise a `tuple`
                is returned where the first element is a list with the generated images.
        """

        if isinstance(callback_on_step_end, (PipelineCallback, MultiPipelineCallbacks)):
            callback_on_step_end_tensor_inputs = callback_on_step_end.tensor_inputs

        height = height or self.default_height
        width = width or self.default_width

        # 1. Check inputs. Raise error if not correct
        self.check_inputs(
            prompt=prompt,
            height=height,
            width=width,
            callback_on_step_end_tensor_inputs=callback_on_step_end_tensor_inputs,
            prompt_embeds=prompt_embeds,
            negative_prompt_embeds=negative_prompt_embeds,
            prompt_attention_mask=prompt_attention_mask,
            negative_prompt_attention_mask=negative_prompt_attention_mask,
        )

        self._guidance_scale = guidance_scale
        self._attention_kwargs = attention_kwargs
        self._current_timestep = None
        self._interrupt = False

        # 2. Define call parameters
        if prompt is not None and isinstance(prompt, str):
            batch_size = 1
        elif prompt is not None and isinstance(prompt, list):
            batch_size = len(prompt)
        else:
            batch_size = prompt_embeds.shape[0]

        device = self._execution_device
        # 3. Prepare text embeddings
        (
            prompt_embeds,
            prompt_attention_mask,
            negative_prompt_embeds,
            negative_prompt_attention_mask,
        ) = self.encode_prompt(
            prompt=prompt,
            negative_prompt=negative_prompt,
            do_classifier_free_guidance=self.do_classifier_free_guidance,
            num_videos_per_prompt=num_videos_per_prompt,
            prompt_embeds=prompt_embeds,
            negative_prompt_embeds=negative_prompt_embeds,
            prompt_attention_mask=prompt_attention_mask,
            negative_prompt_attention_mask=negative_prompt_attention_mask,
            max_sequence_length=max_sequence_length,
            device=device,
        )
        # 4. Prepare latent variables
        num_channels_latents = self.transformer.config.in_channels
        latents = self.prepare_latents(
            batch_size * num_videos_per_prompt,
            num_channels_latents,
            height,
            width,
            num_frames,
            prompt_embeds.dtype,
            device,
            generator,
            latents,
        )

        if self.do_classifier_free_guidance:
            prompt_embeds = torch.cat([negative_prompt_embeds, prompt_embeds], dim=0)
            prompt_attention_mask = torch.cat([negative_prompt_attention_mask, prompt_attention_mask], dim=0)

        # 5. Prepare timestep
        # from https://github.com/genmoai/models/blob/075b6e36db58f1242921deff83a1066887b9c9e1/src/mochi_preview/infer.py#L77
        threshold_noise = 0.025
        sigmas = linear_quadratic_schedule(num_inference_steps, threshold_noise)
        sigmas = np.array(sigmas)

        timesteps, num_inference_steps = retrieve_timesteps(
            self.scheduler,
            num_inference_steps,
            device,
            timesteps,
            sigmas,
        )
        num_warmup_steps = max(len(timesteps) - num_inference_steps * self.scheduler.order, 0)
        self._num_timesteps = len(timesteps)

        # 6. Denoising loop
        with self.progress_bar(total=num_inference_steps) as progress_bar:
            for i, t in enumerate(timesteps):
                if self.interrupt:
                    continue

                # Note: Mochi uses reversed timesteps. To ensure compatibility with methods like FasterCache, we need
                # to make sure we're using the correct non-reversed timestep values.
                self._current_timestep = 1000 - t
                latent_model_input = torch.cat([latents] * 2) if self.do_classifier_free_guidance else latents
                # broadcast to batch dimension in a way that's compatible with ONNX/Core ML
                timestep = t.expand(latent_model_input.shape[0]).to(latents.dtype)

                noise_pred = self.transformer(
                    hidden_states=latent_model_input,
                    encoder_hidden_states=prompt_embeds,
                    timestep=timestep,
                    encoder_attention_mask=prompt_attention_mask,
                    attention_kwargs=attention_kwargs,
                    return_dict=False,
                )[0]
                # Mochi CFG + Sampling runs in FP32
                noise_pred = noise_pred.to(torch.float32)

                if self.do_classifier_free_guidance:
                    noise_pred_uncond, noise_pred_text = noise_pred.chunk(2)
                    noise_pred = noise_pred_uncond + self.guidance_scale * (noise_pred_text - noise_pred_uncond)

                # compute the previous noisy sample x_t -> x_t-1
                latents_dtype = latents.dtype
                latents = self.scheduler.step(noise_pred, t, latents.to(torch.float32), return_dict=False)[0]
                latents = latents.to(latents_dtype)

                if latents.dtype != latents_dtype:
                    if torch.backends.mps.is_available():
                        # some platforms (eg. apple mps) misbehave due to a pytorch bug: https://github.com/pytorch/pytorch/pull/99272
                        latents = latents.to(latents_dtype)

                if callback_on_step_end is not None:
                    callback_kwargs = {}
                    for k in callback_on_step_end_tensor_inputs:
                        callback_kwargs[k] = locals()[k]
                    callback_outputs = callback_on_step_end(self, i, t, callback_kwargs)

                    latents = callback_outputs.pop("latents", latents)
                    prompt_embeds = callback_outputs.pop("prompt_embeds", prompt_embeds)

                # call the callback, if provided
                if i == len(timesteps) - 1 or ((i + 1) > num_warmup_steps and (i + 1) % self.scheduler.order == 0):
                    progress_bar.update()

                if XLA_AVAILABLE:
                    xm.mark_step()

        self._current_timestep = None

        if output_type == "latent":
            video = latents
        else:
            # unscale/denormalize the latents
            # denormalize with the mean and std if available and not None
            has_latents_mean = hasattr(self.vae.config, "latents_mean") and self.vae.config.latents_mean is not None
            has_latents_std = hasattr(self.vae.config, "latents_std") and self.vae.config.latents_std is not None
            if has_latents_mean and has_latents_std:
                latents_mean = (
                    torch.tensor(self.vae.config.latents_mean).view(1, 12, 1, 1, 1).to(latents.device, latents.dtype)
                )
                latents_std = (
                    torch.tensor(self.vae.config.latents_std).view(1, 12, 1, 1, 1).to(latents.device, latents.dtype)
                )
                latents = latents * latents_std / self.vae.config.scaling_factor + latents_mean
            else:
                latents = latents / self.vae.config.scaling_factor

            video = self.vae.decode(latents, return_dict=False)[0]
            video = self.video_processor.postprocess_video(video, output_type=output_type)

        # Offload all models
        self.maybe_free_model_hooks()
        reset_stateful_hooks(self.transformer, recurse=True)

        if not return_dict:
            return (video,)

        return MochiPipelineOutput(frames=video)<|MERGE_RESOLUTION|>--- conflicted
+++ resolved
@@ -21,12 +21,7 @@
 
 from ...callbacks import MultiPipelineCallbacks, PipelineCallback
 from ...loaders import Mochi1LoraLoaderMixin
-<<<<<<< HEAD
-from ...models import AutoencoderKLHunyuanVideo, MochiTransformer3DModel
-from ...models.hooks import reset_stateful_hooks
-=======
 from ...models import AutoencoderKLMochi, MochiTransformer3DModel
->>>>>>> c4d4ac21
 from ...schedulers import FlowMatchEulerDiscreteScheduler
 from ...utils import (
     is_torch_xla_available,
@@ -175,11 +170,7 @@
     def __init__(
         self,
         scheduler: FlowMatchEulerDiscreteScheduler,
-<<<<<<< HEAD
-        vae: AutoencoderKLHunyuanVideo,
-=======
         vae: AutoencoderKLMochi,
->>>>>>> c4d4ac21
         text_encoder: T5EncoderModel,
         tokenizer: T5TokenizerFast,
         transformer: MochiTransformer3DModel,

--- conflicted
+++ resolved
@@ -408,31 +408,8 @@
             tuple:
                 A tuple indicating if `is_model_cpu_offload` or `is_sequential_cpu_offload` is True.
         """
-<<<<<<< HEAD
-        is_model_cpu_offload = False
-        is_sequential_cpu_offload = False
-
-        if _pipeline is not None and hasattr(_pipeline,"hf_device_map") and _pipeline.hf_device_map is None:
-            for _, component in _pipeline.components.items():
-                if isinstance(component, nn.Module) and hasattr(component, "_hf_hook"):
-                    if not is_model_cpu_offload:
-                        is_model_cpu_offload = isinstance(component._hf_hook, CpuOffload)
-                    if not is_sequential_cpu_offload:
-                        is_sequential_cpu_offload = (
-                            isinstance(component._hf_hook, AlignDevicesHook)
-                            or hasattr(component._hf_hook, "hooks")
-                            and isinstance(component._hf_hook.hooks[0], AlignDevicesHook)
-                        )
-
-                    logger.info(
-                        "Accelerate hooks detected. Since you have called `load_lora_weights()`, the previous hooks will be first removed. Then the LoRA parameters will be loaded and the hooks will be applied again."
-                    )
-                    remove_hook_from_module(component, recurse=is_sequential_cpu_offload)
-
-        return (is_model_cpu_offload, is_sequential_cpu_offload)
-=======
+
         return _func_optionally_disable_offloading(_pipeline=_pipeline)
->>>>>>> 37c9697f
 
     def save_attn_procs(
         self,

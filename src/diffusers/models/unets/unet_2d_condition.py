--- conflicted
+++ resolved
@@ -238,41 +238,7 @@
             )
 
         # Check inputs
-<<<<<<< HEAD
-        if len(down_block_types) != len(up_block_types):
-            raise ValueError(
-                f"Must provide the same number of `down_block_types` as `up_block_types`. `down_block_types`: {down_block_types}. `up_block_types`: {up_block_types}."
-            )
-
-        if len(block_out_channels) != len(down_block_types):
-            raise ValueError(
-                f"Must provide the same number of `block_out_channels` as `down_block_types`. `block_out_channels`: {block_out_channels}. `down_block_types`: {down_block_types}."
-            )
-
-        if not isinstance(only_cross_attention, bool) and len(only_cross_attention) != len(down_block_types):
-            raise ValueError(
-                f"Must provide the same number of `only_cross_attention` as `down_block_types`. `only_cross_attention`: {only_cross_attention}. `down_block_types`: {down_block_types}."
-            )
-
-        if not isinstance(num_attention_heads, int) and len(num_attention_heads) != len(down_block_types):
-            raise ValueError(
-                f"Must provide the same number of `num_attention_heads` as `down_block_types`. `num_attention_heads`: {num_attention_heads}. `down_block_types`: {down_block_types}."
-            )
-
-        if isinstance(cross_attention_dim, list) and len(cross_attention_dim) != len(down_block_types):
-            raise ValueError(
-                f"Must provide the same number of `cross_attention_dim` as `down_block_types`. `cross_attention_dim`: {cross_attention_dim}. `down_block_types`: {down_block_types}."
-            )
-
-        if not isinstance(layers_per_block, int) and len(layers_per_block) != len(down_block_types):
-            raise ValueError(
-                f"Must provide the same number of `layers_per_block` as `down_block_types`. `layers_per_block`: {layers_per_block}. `down_block_types`: {down_block_types}."
-            )
-        if isinstance(transformer_layers_per_block, list) and reverse_transformer_layers_per_block is None:
-            for layer_number_per_block in transformer_layers_per_block:
-                if isinstance(layer_number_per_block, list):
-                    raise ValueError("Must provide 'reverse_transformer_layers_per_block` if using asymmetrical UNet.")
-=======
+
         self._check_config(
             down_block_types=down_block_types,
             up_block_types=up_block_types,
@@ -282,10 +248,8 @@
             cross_attention_dim=cross_attention_dim,
             transformer_layers_per_block=transformer_layers_per_block,
             reverse_transformer_layers_per_block=reverse_transformer_layers_per_block,
-            attention_head_dim=attention_head_dim,
             num_attention_heads=num_attention_heads,
         )
->>>>>>> 71f49a5d
 
         # input
         conv_in_padding = (conv_in_kernel - 1) // 2
@@ -527,7 +491,6 @@
         cross_attention_dim: Union[int, Tuple[int]],
         transformer_layers_per_block: Union[int, Tuple[int], Tuple[Tuple[int]]],
         reverse_transformer_layers_per_block: bool,
-        attention_head_dim: int,
         num_attention_heads: Optional[Union[int, Tuple[int]]],
     ):
         if len(down_block_types) != len(up_block_types):
@@ -548,11 +511,6 @@
         if not isinstance(num_attention_heads, int) and len(num_attention_heads) != len(down_block_types):
             raise ValueError(
                 f"Must provide the same number of `num_attention_heads` as `down_block_types`. `num_attention_heads`: {num_attention_heads}. `down_block_types`: {down_block_types}."
-            )
-
-        if not isinstance(attention_head_dim, int) and len(attention_head_dim) != len(down_block_types):
-            raise ValueError(
-                f"Must provide the same number of `attention_head_dim` as `down_block_types`. `attention_head_dim`: {attention_head_dim}. `down_block_types`: {down_block_types}."
             )
 
         if isinstance(cross_attention_dim, list) and len(cross_attention_dim) != len(down_block_types):

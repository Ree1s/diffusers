name: Slow Tests on main

on:
  push:
    branches:
      - main
    paths:
      - "src/diffusers/**.py"
      - "examples/**.py"
      - "tests/**.py"

env:
  DIFFUSERS_IS_CI: yes
  HF_HOME: /mnt/cache
  OMP_NUM_THREADS: 8
  MKL_NUM_THREADS: 8
  PYTEST_TIMEOUT: 600
  RUN_SLOW: yes
  PIPELINE_USAGE_CUTOFF: 50000

jobs:
  setup_torch_cuda_pipeline_matrix:
    name: Setup Torch Pipelines CUDA Slow Tests Matrix
    runs-on: [ self-hosted, intel-cpu, 8-cpu, ci ]
    container:
      image: diffusers/diffusers-pytorch-cpu
    outputs:
      pipeline_test_matrix: ${{ steps.fetch_pipeline_matrix.outputs.pipeline_test_matrix }}
    steps:
      - name: Checkout diffusers
        uses: actions/checkout@v3
        with:
          fetch-depth: 2
      - name: Install dependencies
        run: |
          python -m venv /opt/venv && export PATH="/opt/venv/bin:$PATH"
          python -m uv pip install -e [quality,test]
      - name: Environment
        run: |
          python utils/print_env.py
      - name: Fetch Pipeline Matrix
        id: fetch_pipeline_matrix
        run: |
          matrix=$(python utils/fetch_torch_cuda_pipeline_test_matrix.py)
          echo $matrix
          echo "pipeline_test_matrix=$matrix" >> $GITHUB_OUTPUT
      - name: Pipeline Tests Artifacts
        if: ${{ always() }}
        uses: actions/upload-artifact@v2
        with:
          name: test-pipelines.json
          path: reports

  torch_pipelines_cuda_tests:
    name: Torch Pipelines CUDA Slow Tests
    needs: setup_torch_cuda_pipeline_matrix
    strategy:
      fail-fast: false
      matrix:
        module: ${{ fromJson(needs.setup_torch_cuda_pipeline_matrix.outputs.pipeline_test_matrix) }}
    runs-on: [single-gpu, nvidia-gpu, t4, ci]
    container:
      image: diffusers/diffusers-pytorch-cuda
<<<<<<< HEAD
      options: --ipc host -v /mnt/hf_cache:/mnt/cache/ --gpus 0
=======
      options: --shm-size "16gb" --ipc host -v /mnt/cache/.cache/huggingface:/mnt/cache/ --gpus 0 --privileged
>>>>>>> 49b959b5
    steps:
      - name: Checkout diffusers
        uses: actions/checkout@v3
        with:
          fetch-depth: 2
      - name: NVIDIA-SMI
        run: |
          nvidia-smi
      - name: Tailscale
        uses: huggingface/tailscale-action@v1
        with:
          authkey: ${{ secrets.TAILSCALE_SSH_AUTHKEY }}
          slackChannel: ${{ secrets.SLACK_CIFEEDBACK_CHANNEL }}
          slackToken: ${{ secrets.SLACK_CIFEEDBACK_BOT_TOKEN }}
      - name: Install dependencies
        run: |
          python -m venv /opt/venv && export PATH="/opt/venv/bin:$PATH"
          python -m uv pip install -e [quality,test]
          python -m uv pip install accelerate@git+https://github.com/huggingface/accelerate.git
      - name: Environment
        run: |
          python utils/print_env.py
      - name: Slow PyTorch CUDA checkpoint tests on Ubuntu
        env:
          HUGGING_FACE_HUB_TOKEN: ${{ secrets.HUGGING_FACE_HUB_TOKEN }}
          # https://pytorch.org/docs/stable/notes/randomness.html#avoiding-nondeterministic-algorithms
          CUBLAS_WORKSPACE_CONFIG: :16:8
        run: |
          python -m pytest -n 1 --max-worker-restart=0 --dist=loadfile \
            -s -v -k "not Flax and not Onnx" \
            --make-reports=tests_pipeline_${{ matrix.module }}_cuda \
            tests/pipelines/${{ matrix.module }}
      - name: Tailscale Wait
        if: ${{ failure() || runner.debug == '1' }}
        uses: huggingface/tailscale-action@v1
        with:
           waitForSSH: true
           authkey: ${{ secrets.TAILSCALE_SSH_AUTHKEY }}
      - name: Failure short reports
        if: ${{ failure() }}
        run: |
          cat reports/tests_pipeline_${{ matrix.module }}_cuda_stats.txt
          cat reports/tests_pipeline_${{ matrix.module }}_cuda_failures_short.txt

      - name: Test suite reports artifacts
        if: ${{ always() }}
        uses: actions/upload-artifact@v2
        with:
          name: pipeline_${{ matrix.module }}_test_reports
          path: reports

  torch_cuda_tests:
    name: Torch CUDA Tests
    runs-on: [single-gpu, nvidia-gpu, t4, ci]
    container:
      image: diffusers/diffusers-pytorch-cuda
      options: --shm-size "16gb" --ipc host -v /mnt/cache/.cache/huggingface:/mnt/cache/ --gpus 0
    defaults:
      run:
        shell: bash
    strategy:
      matrix:
        module: [models, schedulers, lora, others]
    steps:
    - name: Checkout diffusers
      uses: actions/checkout@v3
      with:
        fetch-depth: 2

    - name: Install dependencies
      run: |
        python -m venv /opt/venv && export PATH="/opt/venv/bin:$PATH"
        python -m uv pip install -e [quality,test]
        python -m uv pip install accelerate@git+https://github.com/huggingface/accelerate.git

    - name: Environment
      run: |
        python utils/print_env.py

    - name: Run slow PyTorch CUDA tests
      env:
        HUGGING_FACE_HUB_TOKEN: ${{ secrets.HUGGING_FACE_HUB_TOKEN }}
        # https://pytorch.org/docs/stable/notes/randomness.html#avoiding-nondeterministic-algorithms
        CUBLAS_WORKSPACE_CONFIG: :16:8
      run: |
        python -m pytest -n 1 --max-worker-restart=0 --dist=loadfile \
          -s -v -k "not Flax and not Onnx" \
          --make-reports=tests_torch_cuda \
          tests/${{ matrix.module }}

    - name: Failure short reports
      if: ${{ failure() }}
      run: |
        cat reports/tests_torch_cuda_stats.txt
        cat reports/tests_torch_cuda_failures_short.txt

    - name: Test suite reports artifacts
      if: ${{ always() }}
      uses: actions/upload-artifact@v2
      with:
        name: torch_cuda_test_reports
        path: reports

  peft_cuda_tests:
    name: PEFT CUDA Tests
    runs-on: [single-gpu, nvidia-gpu, t4, ci]
    container:
      image: diffusers/diffusers-pytorch-cuda
      options: --shm-size "16gb" --ipc host -v /mnt/cache/.cache/huggingface:/mnt/cache/ --gpus 0
    defaults:
      run:
        shell: bash
    steps:
    - name: Checkout diffusers
      uses: actions/checkout@v3
      with:
        fetch-depth: 2

    - name: Install dependencies
      run: |
        python -m venv /opt/venv && export PATH="/opt/venv/bin:$PATH"
        python -m uv pip install -e [quality,test]
        python -m uv pip install accelerate@git+https://github.com/huggingface/accelerate.git
        python -m pip install -U peft@git+https://github.com/huggingface/peft.git

    - name: Environment
      run: |
        python utils/print_env.py

    - name: Run slow PEFT CUDA tests
      env:
        HUGGING_FACE_HUB_TOKEN: ${{ secrets.HUGGING_FACE_HUB_TOKEN }}
        # https://pytorch.org/docs/stable/notes/randomness.html#avoiding-nondeterministic-algorithms
        CUBLAS_WORKSPACE_CONFIG: :16:8
      run: |
        python -m pytest -n 1 --max-worker-restart=0 --dist=loadfile \
          -s -v -k "not Flax and not Onnx and not PEFTLoRALoading" \
          --make-reports=tests_peft_cuda \
          tests/lora/

    - name: Failure short reports
      if: ${{ failure() }}
      run: |
        cat reports/tests_peft_cuda_stats.txt
        cat reports/tests_peft_cuda_failures_short.txt

    - name: Test suite reports artifacts
      if: ${{ always() }}
      uses: actions/upload-artifact@v2
      with:
        name: torch_peft_test_reports
        path: reports

  flax_tpu_tests:
    name: Flax TPU Tests
    runs-on: docker-tpu
    container:
      image: diffusers/diffusers-flax-tpu
      options: --shm-size "16gb" --ipc host -v /mnt/cache/.cache/huggingface:/mnt/cache/ --privileged
    defaults:
      run:
        shell: bash
    steps:
    - name: Checkout diffusers
      uses: actions/checkout@v3
      with:
        fetch-depth: 2

    - name: Install dependencies
      run: |
        python -m venv /opt/venv && export PATH="/opt/venv/bin:$PATH"
        python -m uv pip install -e [quality,test]
        python -m uv pip install accelerate@git+https://github.com/huggingface/accelerate.git

    - name: Environment
      run: |
        python utils/print_env.py

    - name: Run slow Flax TPU tests
      env:
        HUGGING_FACE_HUB_TOKEN: ${{ secrets.HUGGING_FACE_HUB_TOKEN }}
      run: |
        python -m pytest -n 0 \
          -s -v -k "Flax" \
          --make-reports=tests_flax_tpu \
          tests/

    - name: Failure short reports
      if: ${{ failure() }}
      run: |
        cat reports/tests_flax_tpu_stats.txt
        cat reports/tests_flax_tpu_failures_short.txt

    - name: Test suite reports artifacts
      if: ${{ always() }}
      uses: actions/upload-artifact@v2
      with:
        name: flax_tpu_test_reports
        path: reports

  onnx_cuda_tests:
    name: ONNX CUDA Tests
    runs-on: [single-gpu, nvidia-gpu, t4, ci]
    container:
      image: diffusers/diffusers-onnxruntime-cuda
      options: --shm-size "16gb" --ipc host -v /mnt/cache/.cache/huggingface:/mnt/cache/ --gpus 0
    defaults:
      run:
        shell: bash
    steps:
    - name: Checkout diffusers
      uses: actions/checkout@v3
      with:
        fetch-depth: 2

    - name: Install dependencies
      run: |
        python -m venv /opt/venv && export PATH="/opt/venv/bin:$PATH"
        python -m uv pip install -e [quality,test]
        python -m uv pip install accelerate@git+https://github.com/huggingface/accelerate.git

    - name: Environment
      run: |
        python utils/print_env.py

    - name: Run slow ONNXRuntime CUDA tests
      env:
        HUGGING_FACE_HUB_TOKEN: ${{ secrets.HUGGING_FACE_HUB_TOKEN }}
      run: |
        python -m pytest -n 1 --max-worker-restart=0 --dist=loadfile \
          -s -v -k "Onnx" \
          --make-reports=tests_onnx_cuda \
          tests/

    - name: Failure short reports
      if: ${{ failure() }}
      run: |
        cat reports/tests_onnx_cuda_stats.txt
        cat reports/tests_onnx_cuda_failures_short.txt

    - name: Test suite reports artifacts
      if: ${{ always() }}
      uses: actions/upload-artifact@v2
      with:
        name: onnx_cuda_test_reports
        path: reports

  run_torch_compile_tests:
    name: PyTorch Compile CUDA tests

    runs-on: [single-gpu, nvidia-gpu, t4, ci]

    container:
      image: diffusers/diffusers-pytorch-compile-cuda
      options: --gpus 0 --shm-size "16gb" --ipc host -v /mnt/cache/.cache/huggingface:/mnt/cache/

    steps:
    - name: Checkout diffusers
      uses: actions/checkout@v3
      with:
        fetch-depth: 2

    - name: NVIDIA-SMI
      run: |
        nvidia-smi
    - name: Install dependencies
      run: |
        python -m venv /opt/venv && export PATH="/opt/venv/bin:$PATH"
        python -m uv pip install -e [quality,test,training]
    - name: Environment
      run: |
        python utils/print_env.py
    - name: Run example tests on GPU
      env:
        HUGGING_FACE_HUB_TOKEN: ${{ secrets.HUGGING_FACE_HUB_TOKEN }}
      run: |
        python -m pytest -n 1 --max-worker-restart=0 --dist=loadfile -s -v -k "compile" --make-reports=tests_torch_compile_cuda tests/
    - name: Failure short reports
      if: ${{ failure() }}
      run: cat reports/tests_torch_compile_cuda_failures_short.txt

    - name: Test suite reports artifacts
      if: ${{ always() }}
      uses: actions/upload-artifact@v2
      with:
        name: torch_compile_test_reports
        path: reports

  run_xformers_tests:
    name: PyTorch xformers CUDA tests

    runs-on: [single-gpu, nvidia-gpu, t4, ci]

    container:
      image: diffusers/diffusers-pytorch-xformers-cuda
      options: --gpus 0 --shm-size "16gb" --ipc host -v /mnt/cache/.cache/huggingface:/mnt/cache/

    steps:
    - name: Checkout diffusers
      uses: actions/checkout@v3
      with:
        fetch-depth: 2

    - name: NVIDIA-SMI
      run: |
        nvidia-smi
    - name: Install dependencies
      run: |
        python -m venv /opt/venv && export PATH="/opt/venv/bin:$PATH"
        python -m uv pip install -e [quality,test,training]
    - name: Environment
      run: |
        python utils/print_env.py
    - name: Run example tests on GPU
      env:
        HUGGING_FACE_HUB_TOKEN: ${{ secrets.HUGGING_FACE_HUB_TOKEN }}
      run: |
        python -m pytest -n 1 --max-worker-restart=0 --dist=loadfile -s -v -k "xformers" --make-reports=tests_torch_xformers_cuda tests/
    - name: Failure short reports
      if: ${{ failure() }}
      run: cat reports/tests_torch_xformers_cuda_failures_short.txt

    - name: Test suite reports artifacts
      if: ${{ always() }}
      uses: actions/upload-artifact@v2
      with:
        name: torch_xformers_test_reports
        path: reports

  run_examples_tests:
    name: Examples PyTorch CUDA tests on Ubuntu

    runs-on: [single-gpu, nvidia-gpu, t4, ci]

    container:
      image: diffusers/diffusers-pytorch-cuda
      options: --gpus 0 --shm-size "16gb" --ipc host -v /mnt/cache/.cache/huggingface:/mnt/cache/

    steps:
    - name: Checkout diffusers
      uses: actions/checkout@v3
      with:
        fetch-depth: 2

    - name: NVIDIA-SMI
      run: |
        nvidia-smi

    - name: Install dependencies
      run: |
        python -m venv /opt/venv && export PATH="/opt/venv/bin:$PATH"
        python -m uv pip install -e [quality,test,training]

    - name: Environment
      run: |
        python -m venv /opt/venv && export PATH="/opt/venv/bin:$PATH"
        python utils/print_env.py

    - name: Run example tests on GPU
      env:
        HUGGING_FACE_HUB_TOKEN: ${{ secrets.HUGGING_FACE_HUB_TOKEN }}
      run: |
        python -m venv /opt/venv && export PATH="/opt/venv/bin:$PATH"
        python -m pytest -n 1 --max-worker-restart=0 --dist=loadfile -s -v --make-reports=examples_torch_cuda examples/

    - name: Failure short reports
      if: ${{ failure() }}
      run: |
        cat reports/examples_torch_cuda_stats.txt
        cat reports/examples_torch_cuda_failures_short.txt

    - name: Test suite reports artifacts
      if: ${{ always() }}
      uses: actions/upload-artifact@v2
      with:
        name: examples_test_reports
        path: reports<|MERGE_RESOLUTION|>--- conflicted
+++ resolved
@@ -61,11 +61,7 @@
     runs-on: [single-gpu, nvidia-gpu, t4, ci]
     container:
       image: diffusers/diffusers-pytorch-cuda
-<<<<<<< HEAD
-      options: --ipc host -v /mnt/hf_cache:/mnt/cache/ --gpus 0
-=======
-      options: --shm-size "16gb" --ipc host -v /mnt/cache/.cache/huggingface:/mnt/cache/ --gpus 0 --privileged
->>>>>>> 49b959b5
+      options: --ipc host -v /mnt/cache/.cache/huggingface:/mnt/cache/ --gpus 0 --privileged
     steps:
       - name: Checkout diffusers
         uses: actions/checkout@v3
